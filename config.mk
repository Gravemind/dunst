# paths
PREFIX = /usr/local
MANPREFIX = ${PREFIX}/share/man

X11INC = /usr/X11R6/include
X11LIB = /usr/X11R6/lib

# Xft, comment if you don't want it
XFTINC = -I/usr/include/freetype2
XFTLIBS  = -lXft -lXrender -lfreetype -lz -lfontconfig

# Xinerama, comment if you don't want it
XINERAMALIBS  = -lXinerama
XINERAMAFLAGS = -DXINERAMA

# includes and libs
<<<<<<< HEAD
INCS = -I${X11INC} -I/usr/lib/dbus-1.0/include -I/usr/include/dbus-1.0
LIBS = -L${X11LIB} -lX11 -lXext -lXss -ldbus-1 -lpthread -lrt -liniparser ${XINERAMALIBS}
=======
INCS = -I${X11INC} -I/usr/lib/dbus-1.0/include -I/usr/include/dbus-1.0 ${XFTINC}
LIBS = -L${X11LIB} -lX11 -ldbus-1 ${XFTLIBS} -lpthread  -lrt ${XINERAMALIBS}
>>>>>>> acf56a41

# flags
CPPFLAGS = -D_BSD_SOURCE -DVERSION=\"${VERSION}\" ${XINERAMAFLAGS}
CFLAGS   = -g -ansi -pedantic -Wall -Os ${INCS} ${CPPFLAGS}
LDFLAGS  = ${LIBS}

# compiler and linker
CC = cc<|MERGE_RESOLUTION|>--- conflicted
+++ resolved
@@ -14,13 +14,8 @@
 XINERAMAFLAGS = -DXINERAMA
 
 # includes and libs
-<<<<<<< HEAD
-INCS = -I${X11INC} -I/usr/lib/dbus-1.0/include -I/usr/include/dbus-1.0
-LIBS = -L${X11LIB} -lX11 -lXext -lXss -ldbus-1 -lpthread -lrt -liniparser ${XINERAMALIBS}
-=======
 INCS = -I${X11INC} -I/usr/lib/dbus-1.0/include -I/usr/include/dbus-1.0 ${XFTINC}
-LIBS = -L${X11LIB} -lX11 -ldbus-1 ${XFTLIBS} -lpthread  -lrt ${XINERAMALIBS}
->>>>>>> acf56a41
+LIBS = -L${X11LIB} -lX11 -lXext -lXss -ldbus-1 ${XFTLIBS} -lpthread -liniparser lrt ${XINERAMALIBS}
 
 # flags
 CPPFLAGS = -D_BSD_SOURCE -DVERSION=\"${VERSION}\" ${XINERAMAFLAGS}
